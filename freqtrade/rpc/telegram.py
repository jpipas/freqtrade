import logging
import re
from decimal import Decimal
from datetime import timedelta, date, datetime
from typing import Callable, Any

import arrow
from pandas import DataFrame
from sqlalchemy import and_, func, text, between
from tabulate import tabulate
from telegram import ParseMode, Bot, Update, ReplyKeyboardMarkup
from telegram.error import NetworkError, TelegramError
from telegram.ext import CommandHandler, Updater

from freqtrade import exchange, __version__
from freqtrade.misc import get_state, State, update_state
from freqtrade.persistence import Trade

# Remove noisy log messages
logging.getLogger('requests.packages.urllib3').setLevel(logging.INFO)
logging.getLogger('telegram').setLevel(logging.INFO)
logger = logging.getLogger(__name__)

_UPDATER: Updater = None
_CONF = {}


def init(config: dict) -> None:
    """
    Initializes this module with the given config,
    registers all known command handlers
    and starts polling for message updates
    :param config: config to use
    :return: None
    """
    global _UPDATER

    _CONF.update(config)
    if not is_enabled():
        return

    _UPDATER = Updater(token=config['telegram']['token'], workers=0)

    # Register command handler and start telegram message polling
    handles = [
        CommandHandler('status', _status),
        CommandHandler('profit', _profit),
        CommandHandler('balance', _balance),
        CommandHandler('start', _start),
        CommandHandler('stop', _stop),
        CommandHandler('forcesell', _forcesell),
        CommandHandler('performance', _performance),
        CommandHandler('daily', _daily),
        CommandHandler('count', _count),
        CommandHandler('help', _help),
        CommandHandler('version', _version),
    ]
    for handle in handles:
        _UPDATER.dispatcher.add_handler(handle)
    _UPDATER.start_polling(
        clean=True,
        bootstrap_retries=-1,
        timeout=30,
        read_latency=60,
    )
    logger.info(
        'rpc.telegram is listening for following commands: %s',
        [h.command for h in handles]
    )


def cleanup() -> None:
    """
    Stops all running telegram threads.
    :return: None
    """
    if not is_enabled():
        return
    _UPDATER.stop()


def is_enabled() -> bool:
    """
    Returns True if the telegram module is activated, False otherwise
    """
    return bool(_CONF['telegram'].get('enabled', False))


def authorized_only(command_handler: Callable[[Bot, Update], None]) -> Callable[..., Any]:
    """
    Decorator to check if the message comes from the correct chat_id
    :param command_handler: Telegram CommandHandler
    :return: decorated function
    """
    def wrapper(*args, **kwargs):
        update = kwargs.get('update') or args[1]

        # Reject unauthorized messages
        chat_id = int(_CONF['telegram']['chat_id'])
        if int(update.message.chat_id) != chat_id:
            logger.info('Rejected unauthorized message from: %s', update.message.chat_id)
            return wrapper

        logger.info('Executing handler: %s for chat_id: %s', command_handler.__name__, chat_id)
        try:
            return command_handler(*args, **kwargs)
        except BaseException:
            logger.exception('Exception occurred within Telegram module')
    return wrapper


@authorized_only
def _status(bot: Bot, update: Update) -> None:
    """
    Handler for /status.
    Returns the current TradeThread status
    :param bot: telegram bot
    :param update: message update
    :return: None
    """

    # Check if additional parameters are passed
    params = update.message.text.replace('/status', '').split(' ') \
        if update.message.text else []
    if 'table' in params:
        _status_table(bot, update)
        return

    # Fetch open trade
    trades = Trade.query.filter(Trade.is_open.is_(True)).all()
    if get_state() != State.RUNNING:
        send_msg('*Status:* `trader is not running`', bot=bot)
    elif not trades:
        send_msg('*Status:* `no active trade`', bot=bot)
    else:
        for trade in trades:
            order = None
            if trade.open_order_id:
                order = exchange.get_order(trade.open_order_id)
            # calculate profit and send message to user
            current_rate = exchange.get_ticker(trade.pair)['bid']
            current_profit = trade.calc_profit_percent(current_rate)
            fmt_close_profit = '{:.2f}%'.format(
                round(trade.close_profit * 100, 2)
            ) if trade.close_profit else None
            message = """
*Trade ID:* `{trade_id}`
*Current Pair:* [{pair}]({market_url})
*Open Since:* `{date}`
*Amount:* `{amount}`
*Open Rate:* `{open_rate:.8f}`
*Close Rate:* `{close_rate}`
*Current Rate:* `{current_rate:.8f}`
*Close Profit:* `{close_profit}`
*Current Profit:* `{current_profit:.2f}%`
*Open Order:* `{open_order}`
            """.format(
                trade_id=trade.id,
                pair=trade.pair,
                market_url=exchange.get_pair_detail_url(trade.pair),
                date=arrow.get(trade.open_date).humanize(),
                open_rate=trade.open_rate,
                close_rate=trade.close_rate,
                current_rate=current_rate,
                amount=round(trade.amount, 8),
                close_profit=fmt_close_profit,
                current_profit=round(current_profit * 100, 2),
                open_order='({} rem={:.8f})'.format(
                    order['type'], order['remaining']
                ) if order else None,
            )
            send_msg(message, bot=bot)


@authorized_only
def _status_table(bot: Bot, update: Update) -> None:
    """
    Handler for /status table.
    Returns the current TradeThread status in table format
    :param bot: telegram bot
    :param update: message update
    :return: None
    """
    # Fetch open trade
    trades = Trade.query.filter(Trade.is_open.is_(True)).all()
    if get_state() != State.RUNNING:
        send_msg('*Status:* `trader is not running`', bot=bot)
    elif not trades:
        send_msg('*Status:* `no active order`', bot=bot)
    else:
        trades_list = []
        for trade in trades:
            # calculate profit and send message to user
            current_rate = exchange.get_ticker(trade.pair)['bid']
            trades_list.append([
                trade.id,
                trade.pair,
                shorten_date(arrow.get(trade.open_date).humanize(only_distance=True)),
<<<<<<< HEAD
                '{:.2f}'.format(100 * trade.calc_profit_percent(current_rate))
=======
                '{:.2f}%'.format(100 * trade.calc_profit_percent(current_rate))
>>>>>>> 8085a7b2
            ])

        columns = ['ID', 'Pair', 'Since', 'Profit']
        df_statuses = DataFrame.from_records(trades_list, columns=columns)
        df_statuses = df_statuses.set_index(columns[0])

        message = tabulate(df_statuses, headers='keys', tablefmt='simple')
        message = "<pre>{}</pre>".format(message)

        send_msg(message, parse_mode=ParseMode.HTML)


@authorized_only
def _daily(bot: Bot, update: Update) -> None:
    """
    Handler for /daily <n>
    Returns a daily profit (in BTC) over the last n days.
    :param bot: telegram bot
    :param update: message update
    :return: None
    """
    today = datetime.utcnow().toordinal()
    profit_days = {}

    try:
        timescale = int(update.message.text.replace('/daily', '').strip())
    except (TypeError, ValueError):
        timescale = 5

    if not (isinstance(timescale, int) and timescale > 0):
        send_msg('*Daily [n]:* `must be an integer greater than 0`', bot=bot)
        return

    for day in range(0, timescale):
        # need to query between day+1 and day-1
<<<<<<< HEAD

        nextdate = date.fromordinal(today-day+1)
        prevdate = date.fromordinal(today-day-1)
=======
        nextdate = date.fromordinal(today - day + 1)
        prevdate = date.fromordinal(today - day - 1)
>>>>>>> 8085a7b2
        trades = Trade.query \
            .filter(Trade.is_open.is_(False)) \
            .filter(between(Trade.close_date, prevdate, nextdate)) \
            .order_by(Trade.close_date)\
            .all()
        curdayprofit = sum(trade.calc_profit() for trade in trades)
        profit_days[date.fromordinal(today - day)] = format(curdayprofit, '.8f')

    stats = [[key, str(value) + ' BTC'] for key, value in profit_days.items()]
    stats = tabulate(stats, headers=['Day', 'Profit'], tablefmt='simple')

    message = '<b>Daily Profit over the last {} days</b>:\n<pre>{}</pre>'.format(timescale, stats)
    send_msg(message, bot=bot, parse_mode=ParseMode.HTML)


@authorized_only
def _profit(bot: Bot, update: Update) -> None:
    """
    Handler for /profit.
    Returns a cumulative profit statistics.
    :param bot: telegram bot
    :param update: message update
    :return: None
    """
    trades = Trade.query.order_by(Trade.id).all()

    profit_all_btc = []
    profit_all_percent = []
    profit_btc_closed = []
    profit_closed_percent = []
    durations = []

    for trade in trades:
        current_rate = None

        if not trade.open_rate:
            continue
        if trade.close_date:
            durations.append((trade.close_date - trade.open_date).total_seconds())

        if not trade.is_open:
            profit_percent = trade.calc_profit_percent()
            profit_btc_closed.append(trade.calc_profit())
            profit_closed_percent.append(profit_percent)
        else:
            # Get current rate
            current_rate = exchange.get_ticker(trade.pair)['bid']
            profit_percent = trade.calc_profit_percent(rate=current_rate)

        profit_all_btc.append(trade.calc_profit(rate=Decimal(trade.close_rate or current_rate)))
        profit_all_percent.append(profit_percent)

    best_pair = Trade.session.query(Trade.pair, func.sum(Trade.close_profit).label('profit_sum')) \
        .filter(Trade.is_open.is_(False)) \
        .group_by(Trade.pair) \
        .order_by(text('profit_sum DESC')) \
        .first()

    if not best_pair:
        send_msg('*Status:* `no closed trade`', bot=bot)
        return

    bp_pair, bp_rate = best_pair
    markdown_msg = """
*ROI Trade closed:* `{profit_closed_btc:.8f} BTC ({profit_closed_percent:.2f}%)`
*ROI All trades:* `{profit_all_btc:.8f} BTC ({profit_all_percent:.2f}%)`
*Total Trade Count:* `{trade_count}`
*First Trade opened:* `{first_trade_date}`
*Latest Trade opened:* `{latest_trade_date}`
*Avg. Duration:* `{avg_duration}`
*Best Performing:* `{best_pair}: {best_rate:.2f}%`
    """.format(
        profit_closed_btc=round(sum(profit_btc_closed), 8),
        profit_closed_percent=round(sum(profit_closed_percent) * 100, 2),
        profit_all_btc=round(sum(profit_all_btc), 8),
        profit_all_percent=round(sum(profit_all_percent) * 100, 2),
        trade_count=len(trades),
        first_trade_date=arrow.get(trades[0].open_date).humanize(),
        latest_trade_date=arrow.get(trades[-1].open_date).humanize(),
        avg_duration=str(timedelta(seconds=sum(durations) / float(len(durations)))).split('.')[0],
        best_pair=bp_pair,
        best_rate=round(bp_rate * 100, 2),
    )
    send_msg(markdown_msg, bot=bot)


@authorized_only
def _balance(bot: Bot, update: Update) -> None:
    """
    Handler for /balance
    Returns current account balance per crypto
    """
    output = ''
    balances = [
        c for c in exchange.get_balances()
        if c['Balance'] or c['Available'] or c['Pending']
    ]
    if not balances:
        output = '`All balances are zero.`'

    for currency in balances:
        output += """*Currency*: {Currency}
*Available*: {Available}
*Balance*: {Balance}
*Pending*: {Pending}

""".format(**currency)
    send_msg(output)


@authorized_only
def _start(bot: Bot, update: Update) -> None:
    """
    Handler for /start.
    Starts TradeThread
    :param bot: telegram bot
    :param update: message update
    :return: None
    """
    if get_state() == State.RUNNING:
        send_msg('*Status:* `already running`', bot=bot)
    else:
        update_state(State.RUNNING)


@authorized_only
def _stop(bot: Bot, update: Update) -> None:
    """
    Handler for /stop.
    Stops TradeThread
    :param bot: telegram bot
    :param update: message update
    :return: None
    """
    if get_state() == State.RUNNING:
        send_msg('`Stopping trader ...`', bot=bot)
        update_state(State.STOPPED)
    else:
        send_msg('*Status:* `already stopped`', bot=bot)


@authorized_only
def _forcesell(bot: Bot, update: Update) -> None:
    """
    Handler for /forcesell <id>.
    Sells the given trade at current price
    :param bot: telegram bot
    :param update: message update
    :return: None
    """
    if get_state() != State.RUNNING:
        send_msg('`trader is not running`', bot=bot)
        return

    trade_id = update.message.text.replace('/forcesell', '').strip()
    if trade_id == 'all':
        # Execute sell for all open orders
        for trade in Trade.query.filter(Trade.is_open.is_(True)).all():
            _exec_forcesell(trade)
        return

    # Query for trade
    trade = Trade.query.filter(and_(
        Trade.id == trade_id,
        Trade.is_open.is_(True)
    )).first()
    if not trade:
        send_msg('Invalid argument. See `/help` to view usage')
        logger.warning('/forcesell: Invalid argument received')
        return

    _exec_forcesell(trade)


@authorized_only
def _performance(bot: Bot, update: Update) -> None:
    """
    Handler for /performance.
    Shows a performance statistic from finished trades
    :param bot: telegram bot
    :param update: message update
    :return: None
    """
    if get_state() != State.RUNNING:
        send_msg('`trader is not running`', bot=bot)
        return

    pair_rates = Trade.session.query(Trade.pair, func.sum(Trade.close_profit).label('profit_sum')) \
        .filter(Trade.is_open.is_(False)) \
        .group_by(Trade.pair) \
        .order_by(text('profit_sum DESC')) \
        .all()

    stats = '\n'.join('{index}.\t<code>{pair}\t{profit:.2f}%</code>'.format(
        index=i + 1,
        pair=pair,
        profit=round(rate * 100, 2)
    ) for i, (pair, rate) in enumerate(pair_rates))

    message = '<b>Performance:</b>\n{}'.format(stats)
    logger.debug(message)
    send_msg(message, parse_mode=ParseMode.HTML)


@authorized_only
def _count(bot: Bot, update: Update) -> None:
    """
    Handler for /count.
    Returns the number of trades running
    :param bot: telegram bot
    :param update: message update
    :return: None
    """
    if get_state() != State.RUNNING:
        send_msg('`trader is not running`', bot=bot)
        return

    trades = Trade.query.filter(Trade.is_open.is_(True)).all()

    message = tabulate({
        'current': [len(trades)],
        'max': [_CONF['max_open_trades']]
    }, headers=['current', 'max'], tablefmt='simple')
    message = "<pre>{}</pre>".format(message)
    logger.debug(message)
    send_msg(message, parse_mode=ParseMode.HTML)


@authorized_only
def _help(bot: Bot, update: Update) -> None:
    """
    Handler for /help.
    Show commands of the bot
    :param bot: telegram bot
    :param update: message update
    :return: None
    """
    message = """
*/start:* `Starts the trader`
*/stop:* `Stops the trader`
*/status [table]:* `Lists all open trades`
            *table :* `will display trades in a table`
*/profit:* `Lists cumulative profit from all finished trades`
*/forcesell <trade_id>|all:* `Instantly sells the given trade or all trades, regardless of profit`
*/performance:* `Show performance of each finished trade grouped by pair`
*/daily <n>:* `Shows profit or loss per day, over the last n days`
*/count:* `Show number of trades running compared to allowed number of trades`
*/balance:* `Show account balance per currency`
*/help:* `This help message`
*/version:* `Show version`
    """
    send_msg(message, bot=bot)


@authorized_only
def _version(bot: Bot, update: Update) -> None:
    """
    Handler for /version.
    Show version information
    :param bot: telegram bot
    :param update: message update
    :return: None
    """
    send_msg('*Version:* `{}`'.format(__version__), bot=bot)


def shorten_date(_date):
    """
    Trim the date so it fits on small screens
    """
    new_date = re.sub('seconds?', 'sec', _date)
    new_date = re.sub('minutes?', 'min', new_date)
    new_date = re.sub('hours?', 'h', new_date)
    new_date = re.sub('days?', 'd', new_date)
    new_date = re.sub('^an?', '1', new_date)
    return new_date


def _exec_forcesell(trade: Trade) -> None:
    # Check if there is there is an open order
    if trade.open_order_id:
        order = exchange.get_order(trade.open_order_id)

        # Cancel open LIMIT_BUY orders and close trade
        if order and not order['closed'] and order['type'] == 'LIMIT_BUY':
            exchange.cancel_order(trade.open_order_id)
            trade.close(order.get('rate') or trade.open_rate)
            # TODO: sell amount which has been bought already
            return

        # Ignore trades with an attached LIMIT_SELL order
        if order and not order['closed'] and order['type'] == 'LIMIT_SELL':
            return

    # Get current rate and execute sell
    current_rate = exchange.get_ticker(trade.pair)['bid']
    from freqtrade.main import execute_sell
    execute_sell(trade, current_rate)


def send_msg(msg: str, bot: Bot = None, parse_mode: ParseMode = ParseMode.MARKDOWN) -> None:
    """
    Send given markdown message
    :param msg: message
    :param bot: alternative bot
    :param parse_mode: telegram parse mode
    :return: None
    """
    if not is_enabled():
        return

    bot = bot or _UPDATER.bot

    keyboard = [['/daily', '/profit', '/balance'],
                ['/status', '/status table', '/performance'],
                ['/count', '/start', '/stop', '/help']]

    reply_markup = ReplyKeyboardMarkup(keyboard)

    try:
        try:
            bot.send_message(
                _CONF['telegram']['chat_id'], msg,
                parse_mode=parse_mode, reply_markup=reply_markup
            )
        except NetworkError as network_err:
            # Sometimes the telegram server resets the current connection,
            # if this is the case we send the message again.
            logger.warning(
                'Got Telegram NetworkError: %s! Trying one more time.',
                network_err.message
            )
            bot.send_message(
                _CONF['telegram']['chat_id'], msg,
                parse_mode=parse_mode, reply_markup=reply_markup
            )
    except TelegramError as telegram_err:
        logger.warning('Got TelegramError: %s! Giving up on that message.', telegram_err.message)<|MERGE_RESOLUTION|>--- conflicted
+++ resolved
@@ -196,11 +196,7 @@
                 trade.id,
                 trade.pair,
                 shorten_date(arrow.get(trade.open_date).humanize(only_distance=True)),
-<<<<<<< HEAD
-                '{:.2f}'.format(100 * trade.calc_profit_percent(current_rate))
-=======
                 '{:.2f}%'.format(100 * trade.calc_profit_percent(current_rate))
->>>>>>> 8085a7b2
             ])
 
         columns = ['ID', 'Pair', 'Since', 'Profit']
@@ -236,14 +232,8 @@
 
     for day in range(0, timescale):
         # need to query between day+1 and day-1
-<<<<<<< HEAD
-
-        nextdate = date.fromordinal(today-day+1)
-        prevdate = date.fromordinal(today-day-1)
-=======
         nextdate = date.fromordinal(today - day + 1)
         prevdate = date.fromordinal(today - day - 1)
->>>>>>> 8085a7b2
         trades = Trade.query \
             .filter(Trade.is_open.is_(False)) \
             .filter(between(Trade.close_date, prevdate, nextdate)) \
