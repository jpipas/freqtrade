--- conflicted
+++ resolved
@@ -12,12 +12,10 @@
 import numpy
 
 from freqtrade.exchange import get_ticker_history
-<<<<<<< HEAD
-from freqtrade.vendor.qtpylib.indicators import awesome_oscillator, crossed_above, crossed_below, \
-    PandasObject as qtpylib
-=======
+
+from freqtrade.vendor.qtpylib.indicators import awesome_oscillator, crossed_above, crossed_below
 import freqtrade.vendor.qtpylib.indicators as qtpylib
->>>>>>> 69f68c42
+
 
 logger = logging.getLogger(__name__)
 
@@ -66,13 +64,8 @@
     dataframe['tema'] = ta.TEMA(dataframe, timeperiod=9)
 
     # Awesome oscillator
-<<<<<<< HEAD
-    dataframe['ao'] = awesome_oscillator(dataframe)
-
-=======
     dataframe['ao'] = qtpylib.awesome_oscillator(dataframe)
-    """
->>>>>>> 69f68c42
+
     # Commodity Channel Index: values Oversold:<-100, Overbought:>100
     dataframe['cci'] = ta.CCI(dataframe)
 
