"""
Functions to analyze ticker data with indicators and produce buy and sell signals
"""
import logging
from datetime import timedelta
from enum import Enum
from typing import Dict, List

import arrow
import talib.abstract as ta
from pandas import DataFrame, to_datetime
import numpy

<<<<<<< HEAD
from freqtrade.exchange import get_ticker_history

from freqtrade.vendor.qtpylib.indicators import awesome_oscillator, crossed_above, crossed_below
=======
>>>>>>> 80e7f37f
import freqtrade.vendor.qtpylib.indicators as qtpylib
from freqtrade.exchange import get_ticker_history


logger = logging.getLogger(__name__)


class SignalType(Enum):
    """ Enum to distinguish between buy and sell signals """
    BUY = "buy"
    SELL = "sell"


def parse_ticker_dataframe(ticker: list) -> DataFrame:
    """
    Analyses the trend for the given ticker history
    :param ticker: See exchange.get_ticker_history
    :return: DataFrame
    """
    columns = {'C': 'close', 'V': 'volume', 'O': 'open', 'H': 'high', 'L': 'low', 'T': 'date'}
    frame = DataFrame(ticker) \
        .drop('BV', 1) \
        .rename(columns=columns)
    frame['date'] = to_datetime(frame['date'], utc=True, infer_datetime_format=True)
    frame.sort_values('date', inplace=True)
    return frame


def populate_indicators(dataframe: DataFrame) -> DataFrame:
    """
    Adds several different TA indicators to the given DataFrame

    Performance Note: For the best performance be frugal on the number of indicators
    you are using. Let uncomment only the indicator you are using in your strategies
    or your hyperopt configuration, otherwise you will waste your memory and CPU usage.
    """

    # Momentum Indicator
    # ------------------------------------
    dataframe['mean-volume'] = dataframe['volume'].mean() * 10

    # ADX
    dataframe['adx'] = ta.ADX(dataframe)
    dataframe['slowadx'] = ta.ADX(dataframe, 35)

    dataframe['sma'] = ta.SMA(dataframe, timeperiod=40)
    dataframe['sma200'] = ta.SMA(dataframe, timeperiod=200)
    dataframe['sma5'] = ta.SMA(dataframe, timeperiod=5)
    dataframe['sma'] = ta.SMA(dataframe, timeperiod=40)
    dataframe['tema'] = ta.TEMA(dataframe, timeperiod=9)

    # Awesome oscillator
    dataframe['ao'] = qtpylib.awesome_oscillator(dataframe)

    # Commodity Channel Index: values Oversold:<-100, Overbought:>100
    dataframe['cci'] = ta.CCI(dataframe)

    # MACD
    macd = ta.MACD(dataframe)
    dataframe['macd'] = macd['macd']
    dataframe['macdsignal'] = macd['macdsignal']
    dataframe['macdhist'] = macd['macdhist']

    # MFI
    dataframe['mfi'] = ta.MFI(dataframe)

    # Minus Directional Indicator / Movement
    dataframe['minus_dm'] = ta.MINUS_DM(dataframe)
    dataframe['minus_di'] = ta.MINUS_DI(dataframe)

    # Plus Directional Indicator / Movement
    dataframe['plus_dm'] = ta.PLUS_DM(dataframe)
    dataframe['plus_di'] = ta.PLUS_DI(dataframe)

    # ROC
    dataframe['roc'] = ta.ROC(dataframe)

    # RSI
    dataframe['rsi'] = ta.RSI(dataframe)

    # Inverse Fisher transform on RSI, values [-1.0, 1.0] (https://goo.gl/2JGGoy)
    rsi = 0.1 * (dataframe['rsi'] - 50)
    dataframe['fisher_rsi'] = (numpy.exp(2 * rsi) - 1) / (numpy.exp(2 * rsi) + 1)

    # Inverse Fisher transform on RSI normalized, value [0.0, 100.0] (https://goo.gl/2JGGoy)
    dataframe['fisher_rsi_norma'] = 50 * (dataframe['fisher_rsi'] + 1)

    # Stoch
    stoch = ta.STOCH(dataframe)
    dataframe['slowd'] = stoch['slowd']
    dataframe['slowk'] = stoch['slowk']

    # Stoch fast
    stoch_fast = ta.STOCHF(dataframe)
    dataframe['fastd'] = stoch_fast['fastd']
    dataframe['fastk'] = stoch_fast['fastk']
    dataframe['fastk-previous'] = dataframe.fastk.shift(1)
    dataframe['fastd-previous'] = dataframe.fastd.shift(1)

    # Stoch RSI
    stoch_rsi = ta.STOCHRSI(dataframe)
    dataframe['fastd_rsi'] = stoch_rsi['fastd']
    dataframe['fastk_rsi'] = stoch_rsi['fastk']

    # Slow Stoch
    slowstoch = ta.STOCHF(dataframe, 50)
    dataframe['slowfastd'] = slowstoch['fastd']
    dataframe['slowfastk'] = slowstoch['fastk']
    dataframe['slowfastk-previous'] = dataframe.slowfastk.shift(1)
    dataframe['slowfastd-previous'] = dataframe.slowfastd.shift(1)

    # Overlap Studies
    # ------------------------------------

    # Previous Bollinger bands
    # Because ta.BBANDS implementation is broken with small numbers, it actually
    # returns middle band for all the three bands. Switch to qtpylib.bollinger_bands
    # and use middle band instead.

    # Bollinger bands
    bollinger = qtpylib.bollinger_bands(qtpylib.typical_price(dataframe), window=20, stds=2)
    dataframe['bb_lowerband'] = bollinger['lower']
    dataframe['bb_middleband'] = bollinger['mid']
    dataframe['bb_upperband'] = bollinger['upper']

    # EMA - Exponential Moving Average
    dataframe['ema5'] = ta.EMA(dataframe, timeperiod=5)
    dataframe['ema10'] = ta.EMA(dataframe, timeperiod=10)
    dataframe['ema21'] = ta.EMA(dataframe, timeperiod=21)
    dataframe['ema50'] = ta.EMA(dataframe, timeperiod=50)
    dataframe['ema100'] = ta.EMA(dataframe, timeperiod=100)

    # SAR Parabol
    dataframe['sar'] = ta.SAR(dataframe)

    # SMA - Simple Moving Average
    dataframe['sma'] = ta.SMA(dataframe, timeperiod=40)

    # TEMA - Triple Exponential Moving Average
    dataframe['tema'] = ta.TEMA(dataframe, timeperiod=9)

    # Cycle Indicator
    # ------------------------------------
    # Hilbert Transform Indicator - SineWave
    hilbert = ta.HT_SINE(dataframe)
    dataframe['htsine'] = hilbert['sine']
    dataframe['htleadsine'] = hilbert['leadsine']

    # Pattern Recognition - Bullish candlestick patterns
    # ------------------------------------

    # Hammer: values [0, 100]
    dataframe['CDLHAMMER'] = ta.CDLHAMMER(dataframe)

    # Inverted Hammer: values [0, 100]
    dataframe['CDLINVERTEDHAMMER'] = ta.CDLINVERTEDHAMMER(dataframe)

    # Dragonfly Doji: values [0, 100]
    dataframe['CDLDRAGONFLYDOJI'] = ta.CDLDRAGONFLYDOJI(dataframe)

    # Piercing Line: values [0, 100]
    dataframe['CDLPIERCING'] = ta.CDLPIERCING(dataframe)  # values [0, 100]

    # Morningstar: values [0, 100]
    dataframe['CDLMORNINGSTAR'] = ta.CDLMORNINGSTAR(dataframe)  # values [0, 100]

    # Three White Soldiers: values [0, 100]
    dataframe['CDL3WHITESOLDIERS'] = ta.CDL3WHITESOLDIERS(dataframe)  # values [0, 100]

    # Pattern Recognition - Bearish candlestick patterns
    # ------------------------------------
    # Hanging Man: values [0, 100]
    dataframe['CDLHANGINGMAN'] = ta.CDLHANGINGMAN(dataframe)

    # Shooting Star: values [0, 100]
    dataframe['CDLSHOOTINGSTAR'] = ta.CDLSHOOTINGSTAR(dataframe)

    # Gravestone Doji: values [0, 100]
    dataframe['CDLGRAVESTONEDOJI'] = ta.CDLGRAVESTONEDOJI(dataframe)

    # Dark Cloud Cover: values [0, 100]
    dataframe['CDLDARKCLOUDCOVER'] = ta.CDLDARKCLOUDCOVER(dataframe)

    # Evening Doji Star: values [0, 100]
    dataframe['CDLEVENINGDOJISTAR'] = ta.CDLEVENINGDOJISTAR(dataframe)

    # Evening Star: values [0, 100]
    dataframe['CDLEVENINGSTAR'] = ta.CDLEVENINGSTAR(dataframe)

    # Pattern Recognition - Bullish/Bearish candlestick patterns
    # ------------------------------------
    # Three Line Strike: values [0, -100, 100]
    dataframe['CDL3LINESTRIKE'] = ta.CDL3LINESTRIKE(dataframe)

    # Spinning Top: values [0, -100, 100]
    dataframe['CDLSPINNINGTOP'] = ta.CDLSPINNINGTOP(dataframe)  # values [0, -100, 100]

    # Engulfing: values [0, -100, 100]
    dataframe['CDLENGULFING'] = ta.CDLENGULFING(dataframe)  # values [0, -100, 100]

    # Harami: values [0, -100, 100]
    dataframe['CDLHARAMI'] = ta.CDLHARAMI(dataframe)  # values [0, -100, 100]

    # Three Outside Up/Down: values [0, -100, 100]
    dataframe['CDL3OUTSIDE'] = ta.CDL3OUTSIDE(dataframe)  # values [0, -100, 100]

    # Three Inside Up/Down: values [0, -100, 100]
    dataframe['CDL3INSIDE'] = ta.CDL3INSIDE(dataframe)  # values [0, -100, 100]

    # Chart type
    # ------------------------------------
    # Heikinashi stategy
    heikinashi = qtpylib.heikinashi(dataframe)
    dataframe['ha_open'] = heikinashi['open']
    dataframe['ha_close'] = heikinashi['close']
    dataframe['ha_high'] = heikinashi['high']
    dataframe['ha_low'] = heikinashi['low']

    return dataframe


def populate_buy_trend(dataframe: DataFrame) -> DataFrame:
    """
    Based on TA indicators, populates the buy signal for the given dataframe
    :param dataframe: DataFrame
    :return: DataFrame with buy column
    """
    dataframe['fastk-previous'] = dataframe.fastk.shift(10)
    dataframe.loc[
        #   v1
        # (dataframe['rsi'] < 31) &
        # (dataframe['fastd'] < 28) &
        # (dataframe['ao'] < 40) &
        # (dataframe['adx'] > 28) &
        # (dataframe['ema50'] > dataframe['ema200']) &
        # (dataframe['plus_di'] > 0.5) &

        #  v2
        # (dataframe['close'] < dataframe['sma']) &
        # (dataframe['fastd'] > dataframe['fastk']) &
        # (dataframe['rsi'] > 0) &
        # (dataframe['fastd'] > 0) &
        # (dataframe['fishrsi'] < -0.54),

        # v3
        # (dataframe['rsi'] < 35) &
        # (dataframe['close'] < dataframe['sma']) &
        # (dataframe['fishrsi'] < -0.54) &
        # (dataframe['mfi'] < 17.0) &
        # (dataframe['ema50'] > dataframe['ema100']) &
        # (dataframe['volume'] > 2500) &

        # v3
        # (dataframe['rsi'] < 35) &
        # (dataframe['close'] < dataframe['sma']) &
        # (dataframe['mfi'] < 17.0) &
        # # (dataframe['fastk-previous'] > 10) &
        # (dataframe['adx'] > 65) &
        # (dataframe['plus_di'] > 0.5),

        # v4
        # (crossed_below(dataframe['rsi'], 30)) &
        # (dataframe['fishrsi'] < -0.54) &
        # (crossed_above(dataframe['cci'], -100)) &
        # (dataframe['ema10'] >= dataframe['ema21']),
        # (dataframe['mfi'] < 17.0) &
        # (dataframe['macd'] < 0),
        # (dataframe['fastk-previous'] > 10) &
        # (dataframe['adx'] > 65),

        # v5
        # (dataframe['close'] >= dataframe['blower']),
        # (
        #     # (crossed_above(dataframe['cci'], -100)) &
        #     (dataframe['fastd'] < 44) &
        #     (dataframe['rsi'] < 34) &
        # (crossed_above(dataframe['ema50'], dataframe['ema100'])),
        # ),

        # (dataframe['close'] > dataframe['sma200']) &
        # (dataframe['close'] < dataframe['sma5']) &
        # (dataframe['rsi'] < 10) &
        # (dataframe['close'] >= dataframe['blower']) &

        # v6
        # (
        #     (dataframe['adx'] > 20) &
        #     (dataframe['minus_dm'] > 0)
        # ) &
        # (
        #     (crossed_above(dataframe['ema10'], dataframe['ema21'])) |
        #     (crossed_above(dataframe['macd'], dataframe['macdsignal']))
        # ),

        # v7
        #     {
        #         "adx": 0,
        #         "fastd": 1,
        #         "fastd-value": 48.0,
        #         "green_candle": 1,
        #         "mfi": 1,
        #         "mfi-value": 23.0,
        #         "over_sar": 1,
        #         "rsi": 1,
        #         "rsi-value": 21.0,
        #         "trigger": 4,
        #         "uptrend_long_ema": 1,
        #         "uptrend_short_ema": 1,
        #         "uptrend_sma": 0
        #     }
        # (
        #         (dataframe['fastd'] < 48) &  # fastd-value
        #         (dataframe['close'] > dataframe['open']) &  # green-candle
        #         (dataframe['mfi'] < 23) &  # mfi-value
        #         (dataframe['close'] > dataframe['sar']) &  # over_sar
        #         (dataframe['rsi'] < 21) &  # rsi-value
        #         (dataframe['ema50'] > dataframe['ema100']) &
        #         (crossed_above(dataframe['macd'], dataframe['macdsignal']))  # trigger 4 ???????
        # ),

        # v8
        (
            (
                (dataframe['adx'] > 50) |
                (dataframe['slowadx'] > 26)
            ) &
            (dataframe['cci'] < -100) &
            (dataframe['fastk-previous'] < 20) & (dataframe['fastd-previous'] < 20) &
            (dataframe['slowfastk-previous'] < 30) & (dataframe['slowfastd-previous'] < 30) &
            (dataframe['fastk-previous'] < dataframe['fastd-previous']) & (dataframe['fastk'] > dataframe['fastd']) &
            (dataframe['mean-volume'] > 0.75) & (dataframe['close'] > 0.00000100)
        ) |

        # v9 - Hyperopt 20000 trials
        # {
        #     "adx": {
        #         "enabled": true,
        #         "value": 20.0
        #     },
        #     "fastd_supp0": {
        #         "enabled": true
        #     },
        #     "trigger": {
        #         "type": "sar_reversal"
        #     },
        #     "uptrend_long_ema": {
        #         "enabled": true
        #     },
        # }
        # 1099 trades. Avg profit  0.42%. Total profit  0.00457311 BTC. Avg duration 160.8 mins.

        (
            (dataframe['adx'] > 20) &
            (dataframe['fastd'] > 0) &
            (crossed_above(dataframe['close'], dataframe['sar'])) &
            (dataframe['ema50'] > dataframe['ema100'])
        ),
        'buy'] = 1
    return dataframe


def populate_sell_trend(dataframe: DataFrame) -> DataFrame:
    """
    Based on TA indicators, populates the sell signal for the given dataframe
    :param dataframe: DataFrame
    :return: DataFrame with buy column
    """
    dataframe.loc[
        # v1
        # (
        #   (crossed_above(dataframe['rsi'], 85)) |
        #   (crossed_above(dataframe['fastd'], 80)) |
        #   (crossed_above(dataframe['ao'], 82))
        # ) &
        # (dataframe['macd'] < 0) &
        # (dataframe['minus_dm'] > 0) &
        # (dataframe['plus_di'] > 0) &
        # (dataframe['adx'] < 1),

        # v2
        # (
        #     (dataframe['sar'] > dataframe['close']) &
        #     # (dataframe['fishrsi'] > 0.2) &
        #     (crossed_above(dataframe['rsi'], 70))
        # ) |
        # (
        #     (dataframe['adx'] > 71) &
        #     (dataframe['minus_di'] > 0.5)
        # ),

        #  v3
        # (crossed_above(dataframe['rsi'], 85)) &
        # (crossed_above(dataframe['macd'],dataframe['macdsignal'])) &
        # (dataframe['sar'] > dataframe['close']) &
        # (dataframe['fishrsi'] > 0.3),
        # v4
        # (
        #         (
        #                 (crossed_above(dataframe['rsi'], 85)) |
        #                 (crossed_above(dataframe['fastd'], 79))
        #         ) &
        #         (dataframe['adx'] > 15) &
        #         (dataframe['minus_di'] > 0)
        # ) |
        # (
        #         (crossed_above(dataframe['rsi'], 50)) &
        #         (dataframe['macd'] < 10) &
        #         (dataframe['minus_di'] > 0)
        # ),
        # v5
        # (
        #   (crossed_above(dataframe['rsi'], 73)) |
        # (crossed_above(dataframe['fastd'], 80))
        # ) &
        # (crossed_below(dataframe['ema10'], dataframe['ema21'])),

        # v6
        # (
        #         (
        #                 (crossed_above(dataframe['rsi'], 70)) |
        #                 (crossed_above(dataframe['fastd'], 70))
        #         ) &
        #         (dataframe['adx'] > 10) &
        #         (dataframe['minus_di'] > 0)
        # ) |
        # (
        #         (dataframe['adx'] > 70) &
        #         (dataframe['minus_di'] > 0.5)
        # ),

        # v7
        (
            (dataframe['adx'] < 25) &
            ((dataframe['slowfastk'] > 70) | (dataframe['fastd'] > 70)) &
            (dataframe['fastk-previous'] < dataframe['fastd-previous']) &
            (dataframe['close'] > dataframe['ema5'])
        ),
        'sell'] = 1
    return dataframe


def analyze_ticker(ticker_history: List[Dict]) -> DataFrame:
    """
    Parses the given ticker history and returns a populated DataFrame
    add several TA indicators and buy signal to it
    :return DataFrame with ticker data and indicator data
    """
    dataframe = parse_ticker_dataframe(ticker_history)
    dataframe = populate_indicators(dataframe)
    dataframe = populate_buy_trend(dataframe)
    dataframe = populate_sell_trend(dataframe)
    return dataframe


def get_signal(pair: str, signal: SignalType) -> bool:
    """
    Calculates current signal based several technical analysis indicators
    :param pair: pair in format BTC_ANT or BTC-ANT
    :return: True if pair is good for buying, False otherwise
    """
    ticker_hist = get_ticker_history(pair)
    if not ticker_hist:
        logger.warning('Empty ticker history for pair %s', pair)
        return False

    try:
        dataframe = analyze_ticker(ticker_hist)
    except ValueError as ex:
        logger.warning('Unable to analyze ticker for pair %s: %s', pair, str(ex))
        return False
    except Exception as ex:
        logger.exception('Unexpected error when analyzing ticker for pair %s: %s', pair, str(ex))
        return False

    if dataframe.empty:
        return False

    latest = dataframe.iloc[-1]

    # Check if dataframe is out of date
    signal_date = arrow.get(latest['date'])
    if signal_date < arrow.now() - timedelta(minutes=10):
        return False

    result = latest[signal.value] == 1
    logger.debug('%s_trigger: %s (pair=%s, signal=%s)', signal.value, latest['date'], pair, result)
    return result<|MERGE_RESOLUTION|>--- conflicted
+++ resolved
@@ -11,12 +11,6 @@
 from pandas import DataFrame, to_datetime
 import numpy
 
-<<<<<<< HEAD
-from freqtrade.exchange import get_ticker_history
-
-from freqtrade.vendor.qtpylib.indicators import awesome_oscillator, crossed_above, crossed_below
-=======
->>>>>>> 80e7f37f
 import freqtrade.vendor.qtpylib.indicators as qtpylib
 from freqtrade.exchange import get_ticker_history
 
@@ -371,7 +365,7 @@
         (
             (dataframe['adx'] > 20) &
             (dataframe['fastd'] > 0) &
-            (crossed_above(dataframe['close'], dataframe['sar'])) &
+            (qtpylib.crossed_above(dataframe['close'], dataframe['sar'])) &
             (dataframe['ema50'] > dataframe['ema100'])
         ),
         'buy'] = 1
