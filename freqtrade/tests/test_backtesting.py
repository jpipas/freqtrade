--- conflicted
+++ resolved
@@ -101,14 +101,6 @@
         ticker = populate_sell_trend(populate_buy_trend(pair_data))
         # for each buy point
         for row in ticker[ticker.buy == 1].itertuples(index=True):
-<<<<<<< HEAD
-            # Check if max_open_trades has already been reached for the given date
-            if not trade_count_lock.get(row.date, 0) < backtest_conf['max_open_trades']:
-                continue
-
-            # Increase lock
-            trade_count_lock[row.date] = trade_count_lock.get(row.date, 0) + 1
-=======
             if max_open_trades > 0:
                 # Check if max_open_trades has already been reached for the given date
                 if not trade_count_lock.get(row.date, 0) < max_open_trades:
@@ -118,7 +110,6 @@
                 # Increase lock
                 trade_count_lock[row.date] = trade_count_lock.get(row.date, 0) + 1
 
->>>>>>> 7ba4a5d2
             trade = Trade(
                 open_rate=row.close,
                 open_date=row.date,
@@ -128,14 +119,9 @@
 
             # calculate win/lose forwards from buy point
             for row2 in ticker[row.Index + 1:].itertuples(index=True):
-<<<<<<< HEAD
-                # Increase trade_count_lock for every iteration
-                trade_count_lock[row2.date] = trade_count_lock.get(row2.date, 0) + 1
-=======
                 if max_open_trades > 0:
                     # Increase trade_count_lock for every iteration
                     trade_count_lock[row2.date] = trade_count_lock.get(row2.date, 0) + 1
->>>>>>> 7ba4a5d2
 
                 if min_roi_reached(trade, row2.close, row2.date) or row2.sell == 1:
                     current_profit = trade.calc_profit(row2.close)
@@ -183,8 +169,6 @@
         config['stake_currency'], config['stake_amount']
     ))
 
-    print('Using max_open_trades: {} ...'.format(config['max_open_trades']))
-
     # Print timeframe
     min_date, max_date = get_timeframe(data)
     print('Measuring data from {} up to {} ...'.format(
