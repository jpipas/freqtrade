--- conflicted
+++ resolved
@@ -185,16 +185,15 @@
     assert _btc_unittest_length == len(tickerdata)
 
 
-<<<<<<< HEAD
 def test_init(mocker):
     conf = {'exchange': {'pair_whitelist': []}}
     mocker.patch('freqtrade.optimize.hyperopt_optimize_conf', return_value=conf)
     assert {} == optimize.load_data('', pairs=[], refresh_pairs=True)
-=======
+
+
 def test_tickerdata_to_dataframe():
     timerange = ((None, 'line'), None, -100)
     tick = load_tickerdata_file(None, 'BTC_UNITEST', 1, timerange=timerange)
     tickerlist = {'BTC_UNITEST': tick}
     data = optimize.tickerdata_to_dataframe(tickerlist)
-    assert 100 == len(data['BTC_UNITEST'])
->>>>>>> a4b8db38
+    assert 100 == len(data['BTC_UNITEST'])