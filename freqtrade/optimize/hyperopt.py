--- conflicted
+++ resolved
@@ -237,14 +237,10 @@
 
     best = fmin(fn=optimizer, space=SPACE, algo=tpe.suggest, max_evals=TOTAL_TRIES, trials=trials)
     logger.info('Best parameters:\n%s', json.dumps(best, indent=4))
-<<<<<<< HEAD
+
     filt_res = filter_nan(trials.results, 'total_profit')
     filt_res = filter_nan(filt_res, 'avg_profit')
 
     results = sorted(filt_res, key=itemgetter('loss'))
 
-=======
-
-    results = sorted(trials.results, key=itemgetter('loss'))
->>>>>>> a514b92d
     logger.info('Best Result:\n%s', results[0]['result'])