--- conflicted
+++ resolved
@@ -157,8 +157,6 @@
 }
 
 
-<<<<<<< HEAD
-=======
 def save_trials(trials, trials_path=TRIALS_FILE):
     """Save hyperopt trials to file"""
     logger.info('Saving Trials to \'{}\''.format(trials_path))
@@ -178,7 +176,6 @@
     results = trials.best_trial['result']['result']
     logger.info('Best result:\n%s\nwith values:\n%s', results, vals)
 
->>>>>>> 80e7f37f
 
 def log_results(results):
     """ log results if it is better than any previous evaluation """
