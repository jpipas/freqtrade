--- conflicted
+++ resolved
@@ -98,12 +98,10 @@
             trade = Trade(
                 open_rate=row.close,
                 open_date=row.date,
-<<<<<<< HEAD
-                amount=config['stake_amount'],
-=======
+
                 stake_amount=config['stake_amount'],
                 amount= config['stake_amount'] / row.open,
->>>>>>> 6726872d
+
                 fee=exchange.get_fee()
             )
 
@@ -114,14 +112,9 @@
                     trade_count_lock[row2.date] = trade_count_lock.get(row2.date, 0) + 1
 
                 if min_roi_reached(trade, row2.close, row2.date) or row2.sell == 1:
-<<<<<<< HEAD
-                    current_profit = trade.calc_profit_percent(row2.close)
-=======
                     current_profit_percent = trade.calc_profit_percent(rate=row2.close)
                     current_profit_BTC = trade.calc_profit(rate=row2.close)
->>>>>>> 6726872d
                     lock_pair_until = row2.Index
-
                     trades.append((pair, current_profit_percent, current_profit_BTC, row2.Index - row.Index))
                     break
     labels = ['currency', 'profit_percent', 'profit_BTC', 'duration']
