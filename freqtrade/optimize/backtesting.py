--- conflicted
+++ resolved
@@ -116,25 +116,6 @@
                     # Increase trade_count_lock for every iteration
                     trade_count_lock[row2.date] = trade_count_lock.get(row2.date, 0) + 1
 
-<<<<<<< HEAD
-                if min_roi_reached(trade, row2.close, row2.date) or row2.sell == 1:
-
-                    current_profit_percent = trade.calc_profit_percent(rate=row2.close)
-                    current_profit_btc = trade.calc_profit(rate=row2.close)
-                    lock_pair_until = row2.Index
-
-                    trades.append(
-                        (
-                            pair,
-                            current_profit_percent,
-                            current_profit_btc,
-                            row2.Index - row.Index
-                        )
-                    )
-
-                    break
-    labels = ['currency', 'profit_percent', 'profit_BTC', 'duration']
-=======
                 current_profit_percent = trade.calc_profit_percent(rate=row2.close)
                 if (sell_profit_only and current_profit_percent < 0):
                     continue
@@ -156,7 +137,7 @@
                         )
                         break
     labels = ['currency', 'profit_percent', 'profit_BTC', 'duration', 'profit', 'loss']
->>>>>>> 454cd16d
+
     return DataFrame.from_records(trades, columns=labels)
 
 
