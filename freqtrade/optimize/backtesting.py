--- conflicted
+++ resolved
@@ -115,19 +115,8 @@
                     current_profit_BTC = trade.calc_profit(rate=row2.close)
                     lock_pair_until = row2.Index
 
-<<<<<<< HEAD
                     trades.append((pair, current_profit_percent, current_profit_BTC, row2.Index - row.Index))
 
-=======
-                    trades.append(
-                        (
-                            pair,
-                            current_profit_percent,
-                            current_profit_BTC,
-                            row2.Index - row.Index
-                        )
-                    )
->>>>>>> a514b92d
                     break
     labels = ['currency', 'profit_percent', 'profit_BTC', 'duration']
     return DataFrame.from_records(trades, columns=labels)
