--- conflicted
+++ resolved
@@ -115,10 +115,6 @@
                     current_profit_btc = trade.calc_profit(rate=row2.close)
                     lock_pair_until = row2.Index
 
-<<<<<<< HEAD
-                    trades.append((pair, current_profit_percent, current_profit_BTC, row2.Index - row.Index))
-
-=======
                     trades.append(
                         (
                             pair,
@@ -127,7 +123,7 @@
                             row2.Index - row.Index
                         )
                     )
->>>>>>> 0abf0b0e
+
                     break
     labels = ['currency', 'profit_percent', 'profit_BTC', 'duration']
     return DataFrame.from_records(trades, columns=labels)
